[build-system]
requires = ["hatchling"]
build-backend = "hatchling.build"


[project]
name = "intermodulation"
version = "0.1.0"
description = "Tools and scripts frequency tagging experiment on language syntax processing"
authors = [
    { name = "Berk Gercek", email = "berkgercek@duck.com" },
]
requires-python = ">=3.10"
dependencies = [
    "attridict",
    "numpy",
    "pandas",
    "scipy",
    "scikit-learn",
    "tqdm",
    "matplotlib",
    "seaborn",
    "jupyter",
    "psychopy==2024.*",
    "psyquartz",
    "lazy-loader",
<<<<<<< HEAD
    "mnemonic",
    "byte-triggers",
=======
>>>>>>> 282d0213
]

[project.optional-dependencies]
analysis = [
    "ipython",
    "statsmodels",
    "mne",
<<<<<<< HEAD
    "mne-bids",
    "mne-bids-pipeline",
=======
>>>>>>> 282d0213
]
testing = [
    "pytest",
    "pytest-mock",
    "pytest-cov",
    "ruff",
]
psych-minimal = [
    "tables",
    "json-tricks",
    "pyglet",
    "pyserial",
    "pillow",
    "imageio",
    "imageio-ffmpeg",
    "msgpack-numpy",
    "msgpack",
]
full = [
    "intermodulation[analysis]",
    "intermodulation[testing]",
]

<<<<<<< HEAD
=======
[tool.black]
line-length = 99

>>>>>>> 282d0213
[tool.pyright]
ignore = [
    "**/tests/**",
    "*.ipynb",
    ]
typeCheckingMode = "off"

[tool.pytest.ini_options]
<<<<<<< HEAD
addopts = "--cov=intermodulation --cov-report xml:cov.xml"
=======
addopts = "--cov=intermodulation --cov-report xml:cov.xml"

[tool.ruff]
extend-include = ["*.ipynb"]
>>>>>>> 282d0213
<|MERGE_RESOLUTION|>--- conflicted
+++ resolved
@@ -24,11 +24,8 @@
     "psychopy==2024.*",
     "psyquartz",
     "lazy-loader",
-<<<<<<< HEAD
     "mnemonic",
     "byte-triggers",
-=======
->>>>>>> 282d0213
 ]
 
 [project.optional-dependencies]
@@ -36,11 +33,8 @@
     "ipython",
     "statsmodels",
     "mne",
-<<<<<<< HEAD
     "mne-bids",
     "mne-bids-pipeline",
-=======
->>>>>>> 282d0213
 ]
 testing = [
     "pytest",
@@ -64,12 +58,6 @@
     "intermodulation[testing]",
 ]
 
-<<<<<<< HEAD
-=======
-[tool.black]
-line-length = 99
-
->>>>>>> 282d0213
 [tool.pyright]
 ignore = [
     "**/tests/**",
@@ -78,11 +66,7 @@
 typeCheckingMode = "off"
 
 [tool.pytest.ini_options]
-<<<<<<< HEAD
-addopts = "--cov=intermodulation --cov-report xml:cov.xml"
-=======
 addopts = "--cov=intermodulation --cov-report xml:cov.xml"
 
 [tool.ruff]
-extend-include = ["*.ipynb"]
->>>>>>> 282d0213
+extend-include = ["*.ipynb"]